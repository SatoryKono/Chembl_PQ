--- conflicted
+++ resolved
@@ -3640,12 +3640,9 @@
         known = () as table => TargetModules[IUPHAR][BuildKnown]()
       ],
       TargetHandlersType
-<<<<<<< HEAD
+
     ),
-=======
-    )
-  ],
->>>>>>> 81582329
+
   // ===== get_target =====
   // Назначение: объединение таргетных атрибутов и справочников IUPHAR.
   get_target = () =>
