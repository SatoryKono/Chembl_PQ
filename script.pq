--- conflicted
+++ resolved
@@ -7,11 +7,8 @@
 // - Normalized reusable column lists to prevent duplicate-field selection errors in downstream queries.
 // - Protected safe expansion helper from conflicting column names before nested joins are expanded.
 // - Wrapped IUPHAR expansions with safe helper to prevent duplicate protein classification collisions.
-<<<<<<< HEAD
 // - Removed residual protein_classifications column before joining IUPHAR data to avoid duplicate-field expansion errors.
-=======
- 
->>>>>>> 4f1cf280
+
 
 // - Resolved target module naming collision causing missing 'main' column errors in exports.
 // - Reintroduced typed TargetHandlers export for compatibility with dependent queries.
