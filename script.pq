--- conflicted
+++ resolved
@@ -9,11 +9,8 @@
 // - Wrapped IUPHAR expansions with safe helper to prevent duplicate protein classification collisions.
 // - Removed residual protein_classifications column before joining IUPHAR data to avoid duplicate-field expansion errors.
 // - Stripped protein_classifications from the IUPHAR known target feed so downstream expansions cannot reintroduce duplicate fields.
-<<<<<<< HEAD
 // - Filtered IUPHAR merge expansion to ignore protein_classifications and avoid duplicate-column collisions upstream.
 // - Sanitized Target_out loading to drop protein_classifications before downstream joins expand nested IUPHAR attributes.
-=======
->>>>>>> 7387c5cb
 
 // - Resolved target module naming collision causing missing 'main' column errors in exports.
 // - Reintroduced typed TargetHandlers export for compatibility with dependent queries.
@@ -2709,11 +2706,9 @@
         "protein_class_pred_rule_id",
         "protein_class_pred_evidence",
         "protein_class_pred_confidence",
-<<<<<<< HEAD
+
         ProteinClassificationColumn
-=======
-        "protein_classifications"
->>>>>>> 7387c5cb
+
       },
       PredColsForExpansion = List.RemoveItems(PredCols, {ProteinClassificationColumn}),
       IupharIdCols = {
@@ -3571,13 +3566,10 @@
               expanded = ExpandTableColumnSafe(
                 joined,
                 "IUPHAR",
-<<<<<<< HEAD
+
                 List.Combine({expandPrediction, dropIupharId}),
                 List.Combine({expandPrediction, dropIupharId})
-=======
-                List.Combine({dropPrediction, dropIupharId}),
-                List.Combine({dropPrediction, dropIupharId})
->>>>>>> 7387c5cb
+
               )
             in
               expanded,
