--- conflicted
+++ resolved
@@ -5,12 +5,9 @@
 // - Restored cellularity enrichment logic and aligned organism lineage mapping.
 // - Stabilized header promotion with sanitization and deterministic fallback naming.
 // - Normalized reusable column lists to prevent duplicate-field selection errors in downstream queries.
-<<<<<<< HEAD
 // - Protected safe expansion helper from conflicting column names before nested joins are expanded.
 // - Wrapped IUPHAR expansions with safe helper to prevent duplicate protein classification collisions.
-=======
-
->>>>>>> e459c91b
+ 
 
 // - Resolved target module naming collision causing missing 'main' column errors in exports.
 // - Reintroduced typed TargetHandlers export for compatibility with dependent queries.
