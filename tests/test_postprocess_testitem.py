from __future__ import annotations

import pandas as pd
import pandas.testing as pdt

from library.postprocess_testitem import run
from library.utils import coerce_types


def test_testitem_postprocess(testitem_inputs, test_config) -> None:
    result = run(testitem_inputs, test_config)

    expected = pd.DataFrame(
        {
            "molecule_chembl_id": ["M1", "M3"],
            "pref_name": ["drug a", "drug c"],
            "all_names": ["compound a|drug a", pd.NA],
            "molecule_type": ["Small molecule", "Biologic"],
            "structure_type": ["MOL", "PROT"],
            "is_radical": [False, False],
            "standard_inchi_key": ["KEY1", pd.NA],
<<<<<<< HEAD
            "canonical_smiles": ["C1=CC=CC=C1", pd.NA],
=======
            "skeleton_inchi_key": ["KEY1", pd.NA],
>>>>>>> af7591e3
            "unknown_chirality": [False, True],
            "invalid_record": [False, True],
        }
    )

    type_map = test_config["pipeline"]["testitem"]["type_map"]
    expected = coerce_types(expected, type_map)

    pdt.assert_frame_equal(result, expected)<|MERGE_RESOLUTION|>--- conflicted
+++ resolved
@@ -19,11 +19,8 @@
             "structure_type": ["MOL", "PROT"],
             "is_radical": [False, False],
             "standard_inchi_key": ["KEY1", pd.NA],
-<<<<<<< HEAD
             "canonical_smiles": ["C1=CC=CC=C1", pd.NA],
-=======
             "skeleton_inchi_key": ["KEY1", pd.NA],
->>>>>>> af7591e3
             "unknown_chirality": [False, True],
             "invalid_record": [False, True],
         }
