--- conflicted
+++ resolved
@@ -182,11 +182,8 @@
       structure_type: string
       is_radical: bool
       standard_inchi_key: string
-<<<<<<< HEAD
       canonical_smiles: string
-=======
       skeleton_inchi_key: string
->>>>>>> af7591e3
       unknown_chirality: bool
       invalid_record: bool
     column_order:
@@ -197,11 +194,8 @@
       - structure_type
       - is_radical
       - standard_inchi_key
-<<<<<<< HEAD
       - canonical_smiles
-=======
       - skeleton_inchi_key
->>>>>>> af7591e3
       - unknown_chirality
       - invalid_record
   assay:
