from __future__ import annotations

import logging
import math
import re
from typing import Any, Dict, Iterable, List, Optional, Sequence, Tuple

import pandas as pd

from .transforms import clean_pipe
from .utils import coerce_types, deduplicate, ensure_columns

logger = logging.getLogger(__name__)


EC_MAJOR_CLASS_MAP: dict[str, Tuple[str, str, Optional[str]]] = {
<<<<<<< HEAD
    "1": ("Enzyme", "Oxidoreductase", "Oxidoreductase"),
    "2": ("Enzyme", "Transferase", "Kinase"),
    "3": ("Enzyme", "Hydrolase", "Protease"),
    "4": ("Enzyme", "Lyase", "Lyase"),
    "5": ("Enzyme", "Isomerase", "Isomerase"),
    "6": ("Enzyme", "Ligase", "Ligase"),
}

EC_MAJOR_FALLBACK: Tuple[str, str, Optional[str]] = (
    "Other Protein Target",
    "Other Protein Target",
    None,
)

EC_MULTIFUNCTIONAL_CLASS: Tuple[str, str, Optional[str]] = (
    "Enzyme",
    "Multifunctional",
    "Multifunctional",
)

EC_FALLBACK_CONFIDENCE = "0.5"

=======
    "1": ("Enzyme", "Oxidoreductase", None),
    "2": ("Enzyme", "Transferase", None),
    "3": ("Enzyme", "Hydrolase", None),
    "4": ("Enzyme", "Lyase", None),
    "5": ("Enzyme", "Isomerase", None),
    "6": ("Enzyme", "Ligase", None),
}

>>>>>>> 46ea3457
UNICELLULAR_PHYLA: set[str] = {
    "ciliophora",
    "apicomplexa",
    "euglenozoa",
    "dinoflagellata",
    "alveolata",
    "bacillariophyta",
    "parabasalia",
    "metamonada",
    "choanoflagellata",
    "chlorophyta",
    "",
}

MULTICELLULAR_ANIMAL_PHYLA: set[str] = {
    "chordata",
    "arthropoda",
    "mollusca",
    "nematoda",
    "annelida",
    "echinodermata",
    "cnidaria",
    "platyhelminthes",
    "porifera",
    "ctenophora",
    "tardigrada",
    "onychophora",
    "bryozoa",
    "brachiopoda",
    "hemichordata",
    "rotifera",
    "nemertea",
    "sipuncula",
    "priapulida",
    "loricifera",
    "gastrotricha",
    "kinorhyncha",
    "spiralia",
    "ecdysozoa",
}

MULTICELLULAR_PLANT_PHYLA: set[str] = {
    "streptophyta",
    "tracheophyta",
    "bryophyta",
    "marchantiophyta",
}

MOSTLY_MULTICELLULAR_PHYLA: set[str] = {"rhodophyta"}

FUNGI_PHYLA: set[str] = {
    "ascomycota",
    "basidiomycota",
    "mucoromycota",
    "microsporidia",
    "chytridiomycota",
    "dikarya",
}

COMPONENT_DESCRIPTION_PATTERN = re.compile(
    r"\"component_description\"\s*:\s*\"([^\"]+)\"",
    flags=re.IGNORECASE,
)

<<<<<<< HEAD
PROTEIN_CLASSIFICATION_PATTERN = re.compile(
    r"protein_classification\"\s*:\s*\"([^\"]+)\"",
    flags=re.IGNORECASE,
)

CLASS_LABEL_MAP: dict[str, str] = {
    "enzyme": "Enzyme",
    "oxidoreductase": "Oxidoreductase",
    "hydrolase": "Hydrolase",
    "transferase": "Transferase",
    "ligase": "Ligase",
    "lyase": "Lyase",
    "isomerase": "Isomerase",
    "kinase": "Kinase",
    "protease": "Protease",
    "multifunctional": "Multifunctional",
    "ion channel": "Ion Channel",
    "voltage-gated ion channel": "Voltage-gated ion channel",
    "voltage-gated": "Voltage-gated",
    "ligand-gated ion channel": "Ligand-gated ion channel",
    "ligand-gated": "Ligand-gated",
    "transporter": "Transporter",
    "atpase": "ATPase",
    "atp-binding cassette transporter": "ATP-binding cassette transporter",
    "slc superfamily of solute carrier": "SLC superfamily of solute carrier",
    "receptor": "Receptor",
    "g protein-coupled receptor": "G protein-coupled receptor",
    "transcription factor": "Transcription factor",
    "tf: other": "TF: Other",
    "zinc finger": "Zinc finger",
    "other protein target": "Other Protein Target",
}

IUPHAR_TYPE_OVERRIDES: dict[str, Tuple[str, str, Optional[str]]] = {
    "enzyme.multifunctional": ("Enzyme", "Multifunctional", None),
    "enzyme.oxidoreductase": ("Enzyme", "Oxidoreductase", None),
    "enzyme.hydrolase": ("Enzyme", "Hydrolase", None),
    "enzyme.transferase": ("Enzyme", "Transferase", None),
    "enzyme.isomerase": ("Enzyme", "Isomerase", None),
    "enzyme.ligase": ("Enzyme", "Ligase", None),
    "enzyme.lyase": ("Enzyme", "Lyase", None),
    "transporter.atpase": ("Transporter", "ATPase", None),
    "transporter.atp-binding cassette transporter": (
        "Transporter",
        "ATP-binding cassette transporter",
        None,
    ),
    "transporter.slc superfamily of solute carrier": (
        "Transporter",
        "SLC superfamily of solute carrier",
        None,
    ),
    "ion channel.voltage-gated ion channel": (
        "Ion Channel",
        "Voltage-gated ion channel",
        None,
    ),
    "ion channel.ligand-gated ion channel": (
        "Ion Channel",
        "Ligand-gated ion channel",
        None,
    ),
    "receptor.g protein-coupled receptor": (
        "Receptor",
        "G protein-coupled receptor",
        None,
    ),
    "other protein target.other protein target": (
        "Other Protein Target",
        "Other Protein Target",
        None,
    ),
}

IUPHAR_TYPE_CHAIN_OVERRIDES: dict[
    Tuple[str, str], Tuple[str, str, Optional[str]]
] = {
    ("receptor.nuclear hormone receptor", "zinc finger"): (
        "Transcription factor",
        "Zinc finger",
        None,
    ),
}

IUPHAR_PAIR_OVERRIDES: dict[
    Tuple[str, str], Tuple[str, str, Optional[str]]
] = {
    ("receptor", "nuclear hormone receptor"): (
        "Transcription factor",
        "TF: Other",
        None,
    ),
    ("ion channel", "voltage-gated ion channel"): (
        "Ion Channel",
        "Voltage-gated ion channel",
        None,
    ),
    ("ion channel", "ligand-gated ion channel"): (
        "Ion Channel",
        "Ligand-gated ion channel",
        None,
    ),
    ("transporter", "atp-binding cassette transporter"): (
        "Transporter",
        "ATP-binding cassette transporter",
        None,
    ),
    ("transporter", "slc superfamily of solute carrier"): (
        "Transporter",
        "SLC superfamily of solute carrier",
        None,
    ),
    ("transporter", "atpase"): (
        "Transporter",
        "ATPase",
        None,
    ),
    ("other protein target", "other protein target"): (
        "Other Protein Target",
        "Other Protein Target",
        None,
    ),
    ("receptor", "g protein-coupled receptor"): (
        "Receptor",
        "G protein-coupled receptor",
        None,
    ),
}

=======
>>>>>>> 46ea3457

def run(inputs: Dict[str, pd.DataFrame], config: dict) -> pd.DataFrame:
    target_df = inputs["target"].copy()

    logger.info("Starting target post-processing", extra={"rows": len(target_df)})

    target_df = _enrich_name_columns(target_df)
    target_df = _enrich_ec_annotations(target_df)
    target_df = _enrich_protein_class_predictions(target_df)

    if "synonyms" in target_df.columns:
        target_df["synonyms"] = clean_pipe(
            target_df["synonyms"],
            alias_map=None,
            drop_list=None,
            sort=config.get("cleaning", {}).get("sort_pipes", True),
        )

    output_columns = (
        config.get("pipeline", {}).get("target", {}).get("output_columns", [])
    )
    type_map = config.get("pipeline", {}).get("target", {}).get("type_map", {})

    if output_columns:
        target_df = ensure_columns(target_df, output_columns, type_map)

    typed = coerce_types(target_df, type_map)

    if output_columns:
        typed = typed.loc[:, output_columns]

    if "target_chembl_id" in typed.columns:
        typed = deduplicate(typed, ["target_chembl_id"])

    return typed


def _enrich_name_columns(df: pd.DataFrame) -> pd.DataFrame:
    result = df.copy()

    if result.empty:
        return result

    result["recommended_name"] = result.apply(
        lambda row: _first_non_empty(
            [
                row.get("recommended_name"),
                row.get("recommendedName"),
                row.get("pref_name"),
                row.get("protein_name_canonical"),
            ]
        ),
        axis=1,
    )

    result["gene_name"] = result.apply(
        lambda row: _normalize_lower(
            _first_non_empty(
                [
                    row.get("gene_name"),
                    row.get("geneName"),
                    _pipe_first_token(_strip_brackets(row.get("gene_symbol_list"))),
                ]
            )
        ),
        axis=1,
    )

    if "gene_symbol_list" in result.columns:
        result["gene_symbol_list"] = result["gene_symbol_list"].apply(
            lambda value: _strip_brackets(value).lower()
            if isinstance(value, str)
            else _strip_brackets(value)
        )

    synonym_columns = [
        "protein_name_canonical",
        "pref_name",
        "protein_name_alt",
        "gene_symbol_list",
    ]

    if "target_components" in result.columns:
        result["_component_synonyms"] = result["target_components"].apply(
            _extract_component_descriptions
        )
        synonym_columns.append("_component_synonyms")

    result["synonyms"] = result.apply(
        lambda row: _combine_synonyms(row, synonym_columns),
        axis=1,
    )

    if "_component_synonyms" in result.columns:
        result = result.drop(columns="_component_synonyms")

    return result


def _enrich_ec_annotations(df: pd.DataFrame) -> pd.DataFrame:
    result = df.copy()

    if result.empty:
        return result

    if "reaction_ec_numbers" in result.columns:
        result["reaction_ec_numbers"] = result["reaction_ec_numbers"].apply(
            lambda value: _join_pipe_tokens(_split_pipe(value))
        )
    else:
        result["reaction_ec_numbers"] = ""

    result["cellularity"] = result.apply(
        lambda row: _classify_cellularity(
            row.get("lineage_superkingdom"),
            _candidate_lineage_values(
                [
                    row.get("lineage_phylum"),
                    row.get("lineage_class"),
                ]
            ),
        ),
        axis=1,
    )

    result["multifunctional_enzyme"] = result["reaction_ec_numbers"].apply(
        lambda value: "true" if len(_extract_ec_majors(value)) > 1 else "false"
    )

    return result


def _enrich_protein_class_predictions(df: pd.DataFrame) -> pd.DataFrame:
    result = df.copy()

    if result.empty:
        return result

    class_columns = (
        "protein_class_pred_L1",
        "protein_class_pred_L2",
        "protein_class_pred_L3",
    )

<<<<<<< HEAD
    meta_columns = (
        "protein_class_pred_rule_id",
        "protein_class_pred_evidence",
        "protein_class_pred_confidence",
    )

    for column in (*class_columns, *meta_columns):
        if column not in result.columns:
            result[column] = pd.NA

    def _select_prediction(row: pd.Series) -> Optional[Dict[str, Any]]:
        candidates = [
            _infer_from_iuphar(row),
            _infer_from_protein_classifications(row),
            _infer_from_ec_numbers(row),
        ]
        for candidate in candidates:
            if candidate is None:
                continue
            has_class = any(
                not _is_empty(candidate.get(column)) for column in class_columns
            )
            if has_class:
                return candidate
        return None

    def _update_row(row: pd.Series) -> pd.Series:
        prediction = _select_prediction(row)
        if prediction is None:
            return row

        updated = False

        for column in class_columns:
            value = prediction.get(column)
=======
    for column in class_columns:
        if column not in result.columns:
            result[column] = pd.NA

    for column in (
        "protein_class_pred_rule_id",
        "protein_class_pred_evidence",
        "protein_class_pred_confidence",
    ):
        if column not in result.columns:
            result[column] = pd.NA

    def _update_row(row: pd.Series) -> pd.Series:
        current_classes = [row.get(column) for column in class_columns]
        needs_update = any(_is_empty(value) for value in current_classes)

        if needs_update:
            inference = _infer_from_iuphar(row)
            if inference is None:
                inference = _infer_from_ec_numbers(row)
        else:
            inference = None

        if inference is None:
            return row

        (l1, l2, l3, rule_id, evidence, confidence) = inference
        updated = False

        for column, value in zip(class_columns, (l1, l2, l3)):
>>>>>>> 46ea3457
            if _is_empty(row.get(column)) and not _is_empty(value):
                row[column] = value
                updated = True

<<<<<<< HEAD
        metadata_needed = any(_is_empty(row.get(column)) for column in meta_columns)

        if updated or metadata_needed:
            for column in meta_columns:
                value = prediction.get(column)
                if _is_empty(row.get(column)) and not _is_empty(value):
                    row[column] = value
=======
        if updated:
            if _is_empty(row.get("protein_class_pred_rule_id")) and rule_id:
                row["protein_class_pred_rule_id"] = rule_id
            if _is_empty(row.get("protein_class_pred_evidence")) and evidence:
                row["protein_class_pred_evidence"] = evidence
            if _is_empty(row.get("protein_class_pred_confidence")) and confidence:
                row["protein_class_pred_confidence"] = confidence
>>>>>>> 46ea3457

        return row

    return result.apply(_update_row, axis=1)


<<<<<<< HEAD
def _infer_from_iuphar(row: pd.Series) -> Optional[Dict[str, Any]]:
    prediction = _infer_from_iuphar_type(row)
    if prediction:
        return prediction

    prediction = _infer_from_iuphar_class(row)
    if prediction:
        return prediction

    return _infer_from_iuphar_path(row)


def _infer_from_iuphar_type(row: pd.Series) -> Optional[Dict[str, Any]]:
    tokens = _tokenize_class_string(row.get("iuphar_type"))
=======
def _infer_from_iuphar(row: pd.Series) -> Optional[Tuple[str, str, Optional[str], str, str, str]]:
    tokens = _tokenize_class_string(row.get("iuphar_type"))
    evidence = "iuphar_type" if tokens else ""

    if not tokens:
        tokens = _tokenize_class_string(row.get("iuphar_class"))
        evidence = "iuphar_class" if tokens else evidence

    if not tokens:
        tokens = _tokenize_class_string(row.get("iuphar_full_name_path"))
        evidence = "iuphar_full_name_path" if tokens else evidence

>>>>>>> 46ea3457
    if not tokens:
        return None

    l1 = tokens[0] if tokens else None
    l2 = tokens[1] if len(tokens) > 1 else row.get("iuphar_subclass")
    l3 = tokens[2] if len(tokens) > 2 else row.get("iuphar_chain")

<<<<<<< HEAD
    return _finalize_iuphar_prediction(
        l1,
        l2,
        l3,
        row,
        rule_id="IUPHAR_TYPE",
        evidence="iuphar_type",
        confidence="1.0",
    )


def _infer_from_iuphar_class(row: pd.Series) -> Optional[Dict[str, Any]]:
    l1 = row.get("iuphar_class")
    l2 = row.get("iuphar_subclass")
    l3 = row.get("iuphar_chain")

    if _is_empty(l1) and _is_empty(l2) and _is_empty(l3):
        return None

    return _finalize_iuphar_prediction(
        l1,
        l2,
        l3,
        row,
        rule_id="IUPHAR_CLASS",
        evidence="iuphar_class",
        confidence="0.9",
    )


def _infer_from_iuphar_path(row: pd.Series) -> Optional[Dict[str, Any]]:
    tokens = _tokenize_class_string(row.get("iuphar_full_name_path"))
    if not tokens:
        return None

    l1 = tokens[0] if tokens else None
    l2 = tokens[1] if len(tokens) > 1 else None
    l3 = tokens[2] if len(tokens) > 2 else None

    return _finalize_iuphar_prediction(
        l1,
        l2,
        l3,
        row,
        rule_id="IUPHAR_PATH",
        evidence="iuphar_full_name_path",
        confidence="0.8",
    )


def _infer_from_protein_classifications(row: pd.Series) -> Optional[Dict[str, Any]]:
    tokens = PROTEIN_CLASSIFICATION_PATTERN.findall(_to_text(row.get("protein_classifications")))
    cleaned = [token for token in (_format_label(token) for token in tokens) if token]

    if not cleaned:
        return None

    while len(cleaned) < 3:
        cleaned.append(None)

    l1, l2, l3 = cleaned[:3]

    return _build_prediction(
        l1,
        l2,
        l3,
        rule_id="PROTEIN_CLASSIFICATION",
        evidence="protein_classifications",
        confidence="0.7",
    )


def _infer_from_ec_numbers(row: pd.Series) -> Optional[Dict[str, Any]]:
    family_key = _normalize_key(row.get("iuphar_family_id"))
    if family_key:
        return None

    cellularity = _normalize_key(row.get("cellularity"))
    if cellularity and cellularity != "multicellular":
        return None

    ec_numbers = row.get("reaction_ec_numbers")
    raw_majors = _extract_ec_majors(ec_numbers)
    majors = [major for major in raw_majors if major and major != "3"]
=======
    return (
        _normalize_class_value(l1),
        _normalize_class_value(l2),
        _normalize_class_value(l3),
        "IUPHAR_TYPE" if evidence == "iuphar_type" else "IUPHAR_INFERRED",
        evidence,
        "1.0",
    )


def _infer_from_ec_numbers(row: pd.Series) -> Optional[Tuple[str, str, Optional[str], str, str, str]]:
    ec_numbers = row.get("reaction_ec_numbers")
    majors = _extract_ec_majors(ec_numbers)
>>>>>>> 46ea3457

    if not majors:
        return None

    if len(majors) > 1:
<<<<<<< HEAD
        l1, l2, l3 = EC_MULTIFUNCTIONAL_CLASS
        return _build_prediction(
            l1,
            l2,
            l3,
            rule_id="EC_MAJOR_MULTI",
            evidence="reaction_ec_numbers",
            confidence="0.6",
=======
        return (
            "Enzyme",
            "Multifunctional",
            None,
            "EC_MAJOR_MULTI",
            "reaction_ec_numbers",
            "0.6",
>>>>>>> 46ea3457
        )

    major = majors[0]
    mapping = EC_MAJOR_CLASS_MAP.get(major)
<<<<<<< HEAD
    if mapping is None:
        l1, l2, l3 = EC_MAJOR_FALLBACK
        return _build_prediction(
            l1,
            l2,
            l3,
            rule_id="EC_MAJOR_FALLBACK",
            evidence="reaction_ec_numbers",
            confidence=EC_FALLBACK_CONFIDENCE,
        )

    l1, l2, l3 = mapping
    return _build_prediction(
        l1,
        l2,
        l3,
        rule_id="EC_MAJOR",
        evidence="reaction_ec_numbers",
        confidence="0.6",
    )


def _finalize_iuphar_prediction(
    l1: Any,
    l2: Any,
    l3: Any,
    row: pd.Series,
    *,
    rule_id: str,
    evidence: str,
    confidence: str,
) -> Optional[Dict[str, Any]]:
    type_key = _normalize_key(row.get("iuphar_type"))
    class_key = _normalize_key(row.get("iuphar_class"))
    subclass_key = _normalize_key(row.get("iuphar_subclass"))
    chain_key = _normalize_key(row.get("iuphar_chain"))

    resolved = _normalize_prediction_labels(
        l1,
        l2,
        l3,
        type_key=type_key,
        class_key=class_key,
        subclass_key=subclass_key,
        chain_key=chain_key,
    )

    if resolved is None:
        return None

    norm_l1, norm_l2, norm_l3 = resolved

    if _is_empty(norm_l1) and _is_empty(norm_l2) and _is_empty(norm_l3):
        return None

    return _build_prediction(
        norm_l1,
        norm_l2,
        norm_l3,
        rule_id=rule_id,
        evidence=evidence,
        confidence=confidence,
    )


def _normalize_prediction_labels(
    l1: Any,
    l2: Any,
    l3: Any,
    *,
    type_key: str,
    class_key: str,
    subclass_key: str,
    chain_key: str,
) -> Optional[Tuple[Optional[str], Optional[str], Optional[str]]]:
    norm_l1 = _format_label(l1)
    norm_l2 = _format_label(l2)
    norm_l3 = _format_label(l3)

    if type_key and chain_key and (type_key, chain_key) in IUPHAR_TYPE_CHAIN_OVERRIDES:
        override = IUPHAR_TYPE_CHAIN_OVERRIDES[(type_key, chain_key)]
        norm_l1, norm_l2, norm_l3 = override
    elif type_key and type_key in IUPHAR_TYPE_OVERRIDES:
        override = IUPHAR_TYPE_OVERRIDES[type_key]
        norm_l1, norm_l2, norm_l3 = override
    else:
        pair = (
            (norm_l1 or "").lower(),
            (norm_l2 or "").lower(),
        )
        if pair in IUPHAR_PAIR_OVERRIDES:
            override = IUPHAR_PAIR_OVERRIDES[pair]
            norm_l1, norm_l2, norm_l3 = override
        else:
            class_pair = (class_key, subclass_key)
            formatted_pair = (
                _format_label(class_pair[0]) or "",
                _format_label(class_pair[1]) or "",
            )
            if formatted_pair in IUPHAR_PAIR_OVERRIDES:
                override = IUPHAR_PAIR_OVERRIDES[formatted_pair]
                norm_l1, norm_l2, norm_l3 = override

    if not norm_l3 and chain_key not in {"", "n/a", "na"}:
        norm_l3 = _format_label(chain_key)

    return (norm_l1, norm_l2, norm_l3)


def _build_prediction(
    l1: Optional[str],
    l2: Optional[str],
    l3: Optional[str],
    *,
    rule_id: str,
    evidence: str,
    confidence: str,
) -> Dict[str, Any]:
    return {
        "protein_class_pred_L1": l1,
        "protein_class_pred_L2": l2,
        "protein_class_pred_L3": l3,
        "protein_class_pred_rule_id": rule_id,
        "protein_class_pred_evidence": evidence,
        "protein_class_pred_confidence": confidence,
    }


=======
    if not mapping:
        return None

    l1, l2, l3 = mapping
    return (
        l1,
        l2,
        l3,
        "EC_MAJOR",
        "reaction_ec_numbers",
        "0.6",
    )


>>>>>>> 46ea3457
def _combine_synonyms(row: pd.Series, columns: Sequence[str]) -> str:
    tokens: List[str] = []
    for column in columns:
        value = row.get(column)
        if column == "_component_synonyms" and isinstance(value, list):
            tokens.extend(_flatten_iterable(value))
        else:
            tokens.extend(_split_pipe(value))
    deduped = list(dict.fromkeys(token for token in tokens if token))
    return "|".join(deduped)


def _classify_cellularity(superkingdom: Any, candidates: Sequence[Any]) -> str:
    sk = _normalize_taxon_value(superkingdom)

    if sk == "":
        return "ambiguous"

    results = [
        _classify_by_lineage(sk, _normalize_taxon_value(candidate))
        for candidate in candidates
        if candidate is not None
    ]

    non_ambiguous = [value for value in results if value != "ambiguous"]
    if non_ambiguous:
        return non_ambiguous[0]

    if results:
        return results[0]

    return _classify_by_lineage(sk, "")


def _classify_by_lineage(superkingdom: str, phylum: str) -> str:
    if superkingdom == "viruses":
        return "acellular (virus)"
    if superkingdom in {"bacteria", "archaea"}:
        return "unicellular"
    if superkingdom == "eukaryota":
        if phylum in MULTICELLULAR_ANIMAL_PHYLA or phylum in MULTICELLULAR_PLANT_PHYLA:
            return "multicellular"
        if phylum in UNICELLULAR_PHYLA:
            return "unicellular"
        if phylum in FUNGI_PHYLA:
            return "multicellular"
        if phylum in MOSTLY_MULTICELLULAR_PHYLA:
            return "multicellular"
        return "ambiguous"
    if superkingdom == "":
        return "ambiguous"
    return "ambiguous"


def _candidate_lineage_values(values: Iterable[Any]) -> List[Any]:
    seen: set[Any] = set()
    ordered: List[Any] = []
    for value in values:
        if value in seen or _is_empty(value):
            continue
        seen.add(value)
        ordered.append(value)
    return ordered


def _tokenize_class_string(value: Any) -> List[str]:
    text = _to_text(value)
    if not text:
        return []
    tokens = [token.strip() for token in re.split(r"[.:>]", text) if token.strip()]
    return tokens


def _extract_ec_majors(value: Any) -> List[str]:
    majors: List[str] = []
    for token in _split_pipe(value):
        if token:
            major = token.split(".")[0]
            if major:
                majors.append(major)
    return list(dict.fromkeys(majors))


def _extract_component_descriptions(value: Any) -> List[str]:
    text = _to_text(value)
    if not text:
        return []
    return COMPONENT_DESCRIPTION_PATTERN.findall(text)


def _split_pipe(value: Any) -> List[str]:
    if value is None or (isinstance(value, float) and math.isnan(value)):
        return []
    if value is pd.NA:
        return []
    if isinstance(value, list):
        tokens: List[str] = []
        for item in value:
            tokens.extend(_split_pipe(item))
        return tokens
    text = str(value)
    stripped = text.strip()
    if stripped == "":
        return []
    if stripped.startswith("[") and stripped.endswith("]"):
        stripped = stripped[1:-1]
    parts = [segment.strip() for segment in stripped.split("|")]
    return [part for part in parts if part]


def _join_pipe_tokens(tokens: Sequence[str]) -> str:
    if not tokens:
        return ""
    deduped = list(dict.fromkeys(token for token in tokens if token))
    return "|".join(deduped)


def _strip_brackets(value: Any) -> str:
    text = _to_text(value)
    return text.replace("[", "").replace("]", "")


def _first_non_empty(values: Sequence[Any]) -> Optional[str]:
    for value in values:
        text = _to_text(value)
        if text:
            return text
    return None


def _pipe_first_token(value: Any) -> Optional[str]:
    tokens = _split_pipe(value)
    if not tokens:
        return None
    return tokens[0]


def _normalize_lower(value: Optional[str]) -> Optional[str]:
    if value is None:
        return None
    text = value.strip()
    if not text:
        return None
    return text.lower()


<<<<<<< HEAD
def _format_label(value: Any) -> Optional[str]:
    text = _to_text(value)
    if not text:
        return None

    lowered = text.lower()
    if lowered in {"n/a", "na"}:
        return None

    if lowered in CLASS_LABEL_MAP:
        return CLASS_LABEL_MAP[lowered]

    if ":" in text:
        prefix, suffix = [segment.strip() for segment in text.split(":", 1)]
        if suffix:
            normalized_suffix = CLASS_LABEL_MAP.get(suffix.lower(), suffix)
            if prefix.lower() in CLASS_LABEL_MAP:
                return normalized_suffix

    return text


def _normalize_class_value(value: Any) -> Optional[str]:
    return _format_label(value)
=======
def _normalize_class_value(value: Any) -> Optional[str]:
    text = _to_text(value)
    return text if text else None
>>>>>>> 46ea3457


def _is_empty(value: Any) -> bool:
    if value is None or value is pd.NA:
        return True
    if isinstance(value, float) and math.isnan(value):
        return True
    if isinstance(value, str):
        return value.strip() == ""
    return False


def _normalize_taxon_value(value: Any) -> str:
    text = _to_text(value)
    return text.lower()


<<<<<<< HEAD
def _normalize_key(value: Any) -> str:
    lowered = _to_text(value).lower()
    if lowered in {"n/a", "na"}:
        return ""
    return lowered


=======
>>>>>>> 46ea3457
def _to_text(value: Any) -> str:
    if value is None or value is pd.NA:
        return ""
    if isinstance(value, float) and math.isnan(value):
        return ""
    return str(value).strip()


def _flatten_iterable(values: Iterable[Any]) -> List[str]:
    tokens: List[str] = []
    for value in values:
        if isinstance(value, (list, tuple)):
            tokens.extend(_flatten_iterable(value))
        else:
            token = _to_text(value)
            if token:
                tokens.append(token)
    return tokens


__all__ = ["run"]<|MERGE_RESOLUTION|>--- conflicted
+++ resolved
@@ -14,7 +14,6 @@
 
 
 EC_MAJOR_CLASS_MAP: dict[str, Tuple[str, str, Optional[str]]] = {
-<<<<<<< HEAD
     "1": ("Enzyme", "Oxidoreductase", "Oxidoreductase"),
     "2": ("Enzyme", "Transferase", "Kinase"),
     "3": ("Enzyme", "Hydrolase", "Protease"),
@@ -37,16 +36,6 @@
 
 EC_FALLBACK_CONFIDENCE = "0.5"
 
-=======
-    "1": ("Enzyme", "Oxidoreductase", None),
-    "2": ("Enzyme", "Transferase", None),
-    "3": ("Enzyme", "Hydrolase", None),
-    "4": ("Enzyme", "Lyase", None),
-    "5": ("Enzyme", "Isomerase", None),
-    "6": ("Enzyme", "Ligase", None),
-}
-
->>>>>>> 46ea3457
 UNICELLULAR_PHYLA: set[str] = {
     "ciliophora",
     "apicomplexa",
@@ -111,7 +100,6 @@
     flags=re.IGNORECASE,
 )
 
-<<<<<<< HEAD
 PROTEIN_CLASSIFICATION_PATTERN = re.compile(
     r"protein_classification\"\s*:\s*\"([^\"]+)\"",
     flags=re.IGNORECASE,
@@ -241,8 +229,6 @@
     ),
 }
 
-=======
->>>>>>> 46ea3457
 
 def run(inputs: Dict[str, pd.DataFrame], config: dict) -> pd.DataFrame:
     target_df = inputs["target"].copy()
@@ -387,7 +373,7 @@
         "protein_class_pred_L3",
     )
 
-<<<<<<< HEAD
+
     meta_columns = (
         "protein_class_pred_rule_id",
         "protein_class_pred_evidence",
@@ -423,43 +409,11 @@
 
         for column in class_columns:
             value = prediction.get(column)
-=======
-    for column in class_columns:
-        if column not in result.columns:
-            result[column] = pd.NA
-
-    for column in (
-        "protein_class_pred_rule_id",
-        "protein_class_pred_evidence",
-        "protein_class_pred_confidence",
-    ):
-        if column not in result.columns:
-            result[column] = pd.NA
-
-    def _update_row(row: pd.Series) -> pd.Series:
-        current_classes = [row.get(column) for column in class_columns]
-        needs_update = any(_is_empty(value) for value in current_classes)
-
-        if needs_update:
-            inference = _infer_from_iuphar(row)
-            if inference is None:
-                inference = _infer_from_ec_numbers(row)
-        else:
-            inference = None
-
-        if inference is None:
-            return row
-
-        (l1, l2, l3, rule_id, evidence, confidence) = inference
-        updated = False
-
-        for column, value in zip(class_columns, (l1, l2, l3)):
->>>>>>> 46ea3457
+
             if _is_empty(row.get(column)) and not _is_empty(value):
                 row[column] = value
                 updated = True
 
-<<<<<<< HEAD
         metadata_needed = any(_is_empty(row.get(column)) for column in meta_columns)
 
         if updated or metadata_needed:
@@ -467,22 +421,14 @@
                 value = prediction.get(column)
                 if _is_empty(row.get(column)) and not _is_empty(value):
                     row[column] = value
-=======
-        if updated:
-            if _is_empty(row.get("protein_class_pred_rule_id")) and rule_id:
-                row["protein_class_pred_rule_id"] = rule_id
-            if _is_empty(row.get("protein_class_pred_evidence")) and evidence:
-                row["protein_class_pred_evidence"] = evidence
-            if _is_empty(row.get("protein_class_pred_confidence")) and confidence:
-                row["protein_class_pred_confidence"] = confidence
->>>>>>> 46ea3457
+
 
         return row
 
     return result.apply(_update_row, axis=1)
 
 
-<<<<<<< HEAD
+
 def _infer_from_iuphar(row: pd.Series) -> Optional[Dict[str, Any]]:
     prediction = _infer_from_iuphar_type(row)
     if prediction:
@@ -497,20 +443,7 @@
 
 def _infer_from_iuphar_type(row: pd.Series) -> Optional[Dict[str, Any]]:
     tokens = _tokenize_class_string(row.get("iuphar_type"))
-=======
-def _infer_from_iuphar(row: pd.Series) -> Optional[Tuple[str, str, Optional[str], str, str, str]]:
-    tokens = _tokenize_class_string(row.get("iuphar_type"))
-    evidence = "iuphar_type" if tokens else ""
-
-    if not tokens:
-        tokens = _tokenize_class_string(row.get("iuphar_class"))
-        evidence = "iuphar_class" if tokens else evidence
-
-    if not tokens:
-        tokens = _tokenize_class_string(row.get("iuphar_full_name_path"))
-        evidence = "iuphar_full_name_path" if tokens else evidence
-
->>>>>>> 46ea3457
+
     if not tokens:
         return None
 
@@ -518,7 +451,6 @@
     l2 = tokens[1] if len(tokens) > 1 else row.get("iuphar_subclass")
     l3 = tokens[2] if len(tokens) > 2 else row.get("iuphar_chain")
 
-<<<<<<< HEAD
     return _finalize_iuphar_prediction(
         l1,
         l2,
@@ -603,27 +535,13 @@
     ec_numbers = row.get("reaction_ec_numbers")
     raw_majors = _extract_ec_majors(ec_numbers)
     majors = [major for major in raw_majors if major and major != "3"]
-=======
-    return (
-        _normalize_class_value(l1),
-        _normalize_class_value(l2),
-        _normalize_class_value(l3),
-        "IUPHAR_TYPE" if evidence == "iuphar_type" else "IUPHAR_INFERRED",
-        evidence,
-        "1.0",
-    )
-
-
-def _infer_from_ec_numbers(row: pd.Series) -> Optional[Tuple[str, str, Optional[str], str, str, str]]:
-    ec_numbers = row.get("reaction_ec_numbers")
-    majors = _extract_ec_majors(ec_numbers)
->>>>>>> 46ea3457
+
 
     if not majors:
         return None
 
     if len(majors) > 1:
-<<<<<<< HEAD
+
         l1, l2, l3 = EC_MULTIFUNCTIONAL_CLASS
         return _build_prediction(
             l1,
@@ -632,20 +550,10 @@
             rule_id="EC_MAJOR_MULTI",
             evidence="reaction_ec_numbers",
             confidence="0.6",
-=======
-        return (
-            "Enzyme",
-            "Multifunctional",
-            None,
-            "EC_MAJOR_MULTI",
-            "reaction_ec_numbers",
-            "0.6",
->>>>>>> 46ea3457
         )
 
     major = majors[0]
     mapping = EC_MAJOR_CLASS_MAP.get(major)
-<<<<<<< HEAD
     if mapping is None:
         l1, l2, l3 = EC_MAJOR_FALLBACK
         return _build_prediction(
@@ -774,22 +682,7 @@
     }
 
 
-=======
-    if not mapping:
-        return None
-
-    l1, l2, l3 = mapping
-    return (
-        l1,
-        l2,
-        l3,
-        "EC_MAJOR",
-        "reaction_ec_numbers",
-        "0.6",
-    )
-
-
->>>>>>> 46ea3457
+
 def _combine_synonyms(row: pd.Series, columns: Sequence[str]) -> str:
     tokens: List[str] = []
     for column in columns:
@@ -936,7 +829,6 @@
     return text.lower()
 
 
-<<<<<<< HEAD
 def _format_label(value: Any) -> Optional[str]:
     text = _to_text(value)
     if not text:
@@ -961,11 +853,7 @@
 
 def _normalize_class_value(value: Any) -> Optional[str]:
     return _format_label(value)
-=======
-def _normalize_class_value(value: Any) -> Optional[str]:
-    text = _to_text(value)
-    return text if text else None
->>>>>>> 46ea3457
+
 
 
 def _is_empty(value: Any) -> bool:
@@ -983,7 +871,7 @@
     return text.lower()
 
 
-<<<<<<< HEAD
+
 def _normalize_key(value: Any) -> str:
     lowered = _to_text(value).lower()
     if lowered in {"n/a", "na"}:
@@ -991,8 +879,6 @@
     return lowered
 
 
-=======
->>>>>>> 46ea3457
 def _to_text(value: Any) -> str:
     if value is None or value is pd.NA:
         return ""
