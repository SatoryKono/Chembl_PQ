--- conflicted
+++ resolved
@@ -228,7 +228,7 @@
     if "K_min_significant" in normalized.columns:
         normalized = normalized.drop(columns=["K_min_significant"])
 
-<<<<<<< HEAD
+
     column_types = config.get("pipeline", {}).get("document", {}).get("type_map", {})
     column_order = (
         config.get("pipeline", {}).get("document", {}).get("column_order", [])
@@ -236,23 +236,7 @@
     required_columns: set[str] = set(column_types.keys()) | set(column_order)
     if required_columns:
         normalized = ensure_columns(normalized, required_columns, column_types)
-=======
-    document_cfg = config.get("pipeline", {}).get("document", {})
-    column_types = document_cfg.get("type_map", {})
-
-    required_columns: list[str] = []
-    if column_types:
-        required_columns.extend(column_types.keys())
-
-    column_order = document_cfg.get("column_order", [])
-    if column_order:
-        required_columns.extend(column_order)
-
-    if required_columns:
-        # Deduplicate while preserving the first occurrence order.
-        ordered_unique = list(dict.fromkeys(required_columns))
-        normalized = ensure_columns(normalized, ordered_unique, column_types)
->>>>>>> 5b73e361
+
 
     typed = coerce_types(normalized, column_types)
 
@@ -272,10 +256,9 @@
                 .astype("string")
             )
 
-<<<<<<< HEAD
-=======
+
     column_order = document_cfg.get("column_order", [])
->>>>>>> 5b73e361
+
     if column_order:
         typed = ensure_columns(typed, column_order, column_types)
         missing = [col for col in column_order if col not in typed.columns]
