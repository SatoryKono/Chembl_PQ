from __future__ import annotations
import logging
from typing import Dict

import pandas as pd

# Changelog: 2024-09-25 — расширена типизация и вывод колонок для согласования с M-скриптом.
#             2024-10-05 — добавлен справочник для подстановки all_names/nstereo.
#             2024-10-10 — синхронизированы агрегации, нормализация текстов и проверка invalid_record.
#             2024-10-19 — убраны документные агрегаты из итогового набора данных.
from .transforms import normalize_pipe, normalize_string, to_text
from .utils import (
    coerce_types,
    ensure_columns,
)

logger = logging.getLogger(__name__)


def _compute_unknown_chirality(series: pd.Series, reference: int) -> pd.Series:
    def _transform(value: object) -> bool:
        if pd.isna(value):
            return False
        return bool((int(value) - reference) != 0)

    return series.apply(_transform)


def _prepare_reference(reference_df: pd.DataFrame | None) -> pd.DataFrame:
    schema = {
        "molecule_chembl_id": "string",
        "all_names": "string",
        "nstereo": "Int64",
    }
    if reference_df is None or reference_df.empty:
        return pd.DataFrame(columns=list(schema.keys()))

    completed = ensure_columns(reference_df, list(schema.keys()), schema)
    typed = coerce_types(completed, schema)
    filtered = typed[typed["molecule_chembl_id"].notna()].copy()
    selected = filtered.loc[:, list(schema.keys())]
    deduped = selected.drop_duplicates(subset=["molecule_chembl_id"])
    return deduped.reset_index(drop=True)


def _apply_reference(
    testitem_df: pd.DataFrame, reference_df: pd.DataFrame
) -> pd.DataFrame:
    if reference_df.empty or "molecule_chembl_id" not in testitem_df.columns:
        return testitem_df

    result = testitem_df.copy()
    reference_index = reference_df.set_index("molecule_chembl_id")
    override_columns = [
        column
        for column in ("all_names", "nstereo")
        if column in reference_index.columns
    ]

    if not override_columns:
        return result

    molecule_ids = result.get("molecule_chembl_id")
    for column in override_columns:
        mapped = molecule_ids.map(reference_index[column])
        if column in result.columns:
            result[column] = mapped.where(mapped.notna(), result[column])
        else:
            result[column] = mapped

    type_spec = {
        "all_names": "string",
        "nstereo": "Int64",
    }
    return coerce_types(result, {col: type_spec[col] for col in override_columns})


def run(inputs: Dict[str, pd.DataFrame], config: dict) -> pd.DataFrame:
    testitem_df = inputs["testitem"].copy()
    reference_df = _prepare_reference(inputs.get("testitem_reference"))

    logger.info("Starting testitem post-processing", extra={"rows": len(testitem_df)})

    base_schema = {
        "molecule_chembl_id": "string",
        "pref_name": "string",
        "all_names": "string",
        "molecule_structures.canonical_smiles": "string",
        "molecule_type": "string",
        "structure_type": "string",
        "is_radical": "boolean",
        "molecule_structures.standard_inchi_key": "string",
        "standard_inchi_key": "string",
        "unknown_chirality": "string",
        "nstereo": "Int64",
        "document_chembl_id": "string",
    }
    typed = coerce_types(testitem_df, base_schema)
    typed = _apply_reference(typed, reference_df)

    cleaning_config = config.get("cleaning", {})
    sort_pipes = bool(cleaning_config.get("sort_pipes", True))
    pipeline_testitem = config.get("pipeline", {}).get("testitem", {})

    if "pref_name" in typed.columns:
        typed["pref_name"] = typed["pref_name"].map(normalize_string).astype("string")

    if "all_names" in typed.columns:
        typed["all_names"] = (
            typed["all_names"]
            .map(lambda value: normalize_pipe(value, sort=sort_pipes))
            .astype("string")
        )

    if "document_chembl_id" not in typed.columns:
        typed["document_chembl_id"] = pd.Series(
            pd.NA, index=typed.index, dtype="string"
        )

<<<<<<< HEAD
    canonical_candidates = [
        column
        for column in (
            "canonical_smiles",
            "molecule_structures.canonical_smiles",
        )
        if column in typed.columns
    ]

    if canonical_candidates:
        source_column = canonical_candidates[0]
        typed["canonical_smiles"] = typed[source_column].astype("string")
    else:
        typed["canonical_smiles"] = pd.Series(
            pd.NA, index=typed.index, dtype="string"
        )

    chirality_reference = int(
        config.get("pipeline", {}).get("testitem", {}).get("chirality_reference", 1)
    )
=======
    chirality_reference = int(pipeline_testitem.get("chirality_reference", 1))
>>>>>>> af7591e3
    typed["unknown_chirality"] = _compute_unknown_chirality(
        typed.get("nstereo", pd.Series([], dtype="Int64")), chirality_reference
    )

    invalid_rules = pipeline_testitem.get("invalid_rules", {})
    molecule_type_expected = invalid_rules.get("molecule_type")
    structure_type_expected = invalid_rules.get("structure_type")

    def _matches(value: object, expected: object) -> bool:
        if expected is None:
            return True
        if pd.isna(value):
            return False
        return value == expected

    def _compute_invalid(row: pd.Series) -> bool:
        molecule_type_value = row.get("molecule_type")
        structure_type_value = row.get("structure_type")

        inchi_candidate = row.get("molecule_structures.standard_inchi_key")
        if pd.isna(inchi_candidate) or inchi_candidate == "":
            inchi_candidate = row.get("standard_inchi_key")
        if pd.isna(inchi_candidate):
            inchi_key = ""
        else:
            inchi_key = to_text(inchi_candidate)

        return not (
            _matches(molecule_type_value, molecule_type_expected)
            and _matches(structure_type_value, structure_type_expected)
            and inchi_key != ""
        )

    typed["invalid_record"] = typed.apply(_compute_invalid, axis=1)

    skeleton_length = int(pipeline_testitem.get("skeleton_length", 14))

    def _compute_skeleton(value: object) -> object:
        if pd.isna(value):
            return pd.NA
        text = to_text(value)
        if text == "":
            return pd.NA
        return text[:skeleton_length]

    if "standard_inchi_key" in typed.columns:
        typed["skeleton_inchi_key"] = (
            typed["standard_inchi_key"].map(_compute_skeleton).astype("string")
        )
    else:
        typed["skeleton_inchi_key"] = pd.Series(
            pd.NA, index=typed.index, dtype="string"
        )

    processed = typed.drop(columns=["nstereo"], errors="ignore")

    columns_to_remove = [
        "document_chembl_id",
        "document_testitem_total",
        "molecule_structures.canonical_smiles",
    ]
    processed = processed.drop(
        columns=[col for col in columns_to_remove if col in processed.columns]
    )

    column_types = pipeline_testitem.get("type_map", {})
    column_order = pipeline_testitem.get("column_order", [])

    required_columns = column_order or list(column_types.keys())
    completed = ensure_columns(processed, required_columns, column_types)
    typed_result = coerce_types(completed, column_types)

    if column_order:
        missing = [col for col in column_order if col not in typed_result.columns]
        if missing:
            raise ValueError(f"Testitem output is missing columns: {missing}")
        typed_result = typed_result.loc[:, column_order]

    return typed_result


__all__ = ["run"]<|MERGE_RESOLUTION|>--- conflicted
+++ resolved
@@ -116,8 +116,7 @@
         typed["document_chembl_id"] = pd.Series(
             pd.NA, index=typed.index, dtype="string"
         )
-
-<<<<<<< HEAD
+ 
     canonical_candidates = [
         column
         for column in (
@@ -138,9 +137,9 @@
     chirality_reference = int(
         config.get("pipeline", {}).get("testitem", {}).get("chirality_reference", 1)
     )
-=======
+ 
     chirality_reference = int(pipeline_testitem.get("chirality_reference", 1))
->>>>>>> af7591e3
+ 
     typed["unknown_chirality"] = _compute_unknown_chirality(
         typed.get("nstereo", pd.Series([], dtype="Int64")), chirality_reference
     )
